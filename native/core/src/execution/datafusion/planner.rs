--- conflicted
+++ resolved
@@ -1042,13 +1042,8 @@
                     });
 
                     let file_scan_config =
-<<<<<<< HEAD
-                        FileScanConfig::new(object_store_url, data_schema_arrow.clone())
+                        FileScanConfig::new(object_store_url, Arc::clone(&data_schema_arrow))
                             .with_file_groups(file_groups)
-=======
-                        FileScanConfig::new(object_store_url, Arc::clone(&data_schema_arrow))
-                            .with_file_groups(vec![files])
->>>>>>> 95d69fa3
                             .with_projection(Some(projection_vector));
 
                     let mut table_parquet_options = TableParquetOptions::new();

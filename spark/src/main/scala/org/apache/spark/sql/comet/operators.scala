--- conflicted
+++ resolved
@@ -31,19 +31,12 @@
 import org.apache.spark.sql.catalyst.InternalRow
 import org.apache.spark.sql.catalyst.expressions.{Attribute, AttributeSet, Expression, NamedExpression, SortOrder}
 import org.apache.spark.sql.catalyst.expressions.aggregate.{AggregateExpression, AggregateMode}
-<<<<<<< HEAD
 import org.apache.spark.sql.catalyst.optimizer.BuildSide
-=======
->>>>>>> 8aab44cd
 import org.apache.spark.sql.catalyst.plans.JoinType
 import org.apache.spark.sql.catalyst.plans.physical.Partitioning
 import org.apache.spark.sql.comet.execution.shuffle.{ArrowReaderIterator, CometShuffleExchangeExec}
 import org.apache.spark.sql.execution.{BinaryExecNode, ColumnarToRowExec, ExecSubqueryExpression, ExplainUtils, LeafExecNode, ScalarSubquery, SparkPlan, UnaryExecNode}
-<<<<<<< HEAD
 import org.apache.spark.sql.execution.adaptive.{AQEShuffleReadExec, BroadcastQueryStageExec, ShuffleQueryStageExec}
-=======
-import org.apache.spark.sql.execution.adaptive.{AQEShuffleReadExec, ShuffleQueryStageExec}
->>>>>>> 8aab44cd
 import org.apache.spark.sql.execution.exchange.ReusedExchangeExec
 import org.apache.spark.sql.execution.metric.{SQLMetric, SQLMetrics}
 import org.apache.spark.sql.internal.SQLConf
@@ -596,21 +589,13 @@
     Objects.hashCode(groupingExpressions, aggregateExpressions, input, mode, child)
 }
 
-<<<<<<< HEAD
-case class CometHashJoinExec(
-=======
 case class CometSortMergeJoinExec(
->>>>>>> 8aab44cd
     override val nativeOp: Operator,
     override val originalPlan: SparkPlan,
     leftKeys: Seq[Expression],
     rightKeys: Seq[Expression],
     joinType: JoinType,
     condition: Option[Expression],
-<<<<<<< HEAD
-    buildSide: BuildSide,
-=======
->>>>>>> 8aab44cd
     override val left: SparkPlan,
     override val right: SparkPlan,
     override val serializedPlanOpt: SerializedPlan)
@@ -623,7 +608,42 @@
 
   override def equals(obj: Any): Boolean = {
     obj match {
-<<<<<<< HEAD
+      case other: CometSortMergeJoinExec =>
+        this.leftKeys == other.leftKeys &&
+        this.rightKeys == other.rightKeys &&
+        this.condition == other.condition &&
+        this.left == other.left &&
+        this.right == other.right &&
+        this.serializedPlanOpt == other.serializedPlanOpt
+      case _ =>
+        false
+    }
+  }
+
+  override def hashCode(): Int =
+    Objects.hashCode(leftKeys, rightKeys, condition, left, right)
+}
+
+case class CometHashJoinExec(
+    override val nativeOp: Operator,
+    override val originalPlan: SparkPlan,
+    leftKeys: Seq[Expression],
+    rightKeys: Seq[Expression],
+    joinType: JoinType,
+    condition: Option[Expression],
+    buildSide: BuildSide,
+    override val left: SparkPlan,
+    override val right: SparkPlan,
+    override val serializedPlanOpt: SerializedPlan)
+    extends CometBinaryExec {
+  override def withNewChildrenInternal(newLeft: SparkPlan, newRight: SparkPlan): SparkPlan =
+    this.copy(left = newLeft, right = newRight)
+
+  override def stringArgs: Iterator[Any] =
+    Iterator(leftKeys, rightKeys, joinType, condition, left, right)
+
+  override def equals(obj: Any): Boolean = {
+    obj match {
       case other: CometHashJoinExec =>
         this.leftKeys == other.leftKeys &&
         this.rightKeys == other.rightKeys &&
@@ -666,12 +686,6 @@
         this.rightKeys == other.rightKeys &&
         this.condition == other.condition &&
         this.buildSide == other.buildSide &&
-=======
-      case other: CometSortMergeJoinExec =>
-        this.leftKeys == other.leftKeys &&
-        this.rightKeys == other.rightKeys &&
-        this.condition == other.condition &&
->>>>>>> 8aab44cd
         this.left == other.left &&
         this.right == other.right &&
         this.serializedPlanOpt == other.serializedPlanOpt

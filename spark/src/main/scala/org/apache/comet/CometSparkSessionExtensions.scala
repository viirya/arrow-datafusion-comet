--- conflicted
+++ resolved
@@ -38,11 +38,7 @@
 import org.apache.spark.sql.execution.datasources.v2.BatchScanExec
 import org.apache.spark.sql.execution.datasources.v2.parquet.ParquetScan
 import org.apache.spark.sql.execution.exchange.{BroadcastExchangeExec, ReusedExchangeExec, ShuffleExchangeExec}
-<<<<<<< HEAD
-import org.apache.spark.sql.execution.joins.ShuffledHashJoinExec
-=======
-import org.apache.spark.sql.execution.joins.SortMergeJoinExec
->>>>>>> 8aab44cd
+import org.apache.spark.sql.execution.joins.{ShuffledHashJoinExec, SortMergeJoinExec}
 import org.apache.spark.sql.internal.SQLConf
 import org.apache.spark.sql.types._
 
@@ -339,32 +335,40 @@
               op
           }
 
-<<<<<<< HEAD
         case op: ShuffledHashJoinExec
             if isCometOperatorEnabled(conf, "hash_join") &&
-=======
-        case op: SortMergeJoinExec
-            if isCometOperatorEnabled(conf, "sort_merge_join") &&
->>>>>>> 8aab44cd
               op.children.forall(isCometNative(_)) =>
           val newOp = transform1(op)
           newOp match {
             case Some(nativeOp) =>
-<<<<<<< HEAD
               CometHashJoinExec(
-=======
-              CometSortMergeJoinExec(
->>>>>>> 8aab44cd
                 nativeOp,
                 op,
                 op.leftKeys,
                 op.rightKeys,
                 op.joinType,
                 op.condition,
-<<<<<<< HEAD
                 op.buildSide,
-=======
->>>>>>> 8aab44cd
+                op.left,
+                op.right,
+                SerializedPlan(None))
+            case None =>
+              op
+          }
+
+        case op: SortMergeJoinExec
+            if isCometOperatorEnabled(conf, "sort_merge_join") &&
+              op.children.forall(isCometNative(_)) =>
+          val newOp = transform1(op)
+          newOp match {
+            case Some(nativeOp) =>
+              CometSortMergeJoinExec(
+                nativeOp,
+                op,
+                op.leftKeys,
+                op.rightKeys,
+                op.joinType,
+                op.condition,
                 op.left,
                 op.right,
                 SerializedPlan(None))

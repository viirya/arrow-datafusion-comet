--- conflicted
+++ resolved
@@ -71,17 +71,14 @@
                                                               CometFilter [cr_catalog_page_sk]
                                                                 CometScan parquet spark_catalog.default.catalog_returns [cr_catalog_page_sk,cr_return_amount,cr_net_loss,cr_returned_date_sk]
                                                                   ReusedSubquery [d_date_sk] #1
-                                                          CometBroadcastExchange #8
-                                                            CometProject [d_date_sk]
-                                                              CometFilter [d_date,d_date_sk]
-                                                                CometScan parquet spark_catalog.default.date_dim [d_date_sk,d_date]
-                                                      CometBroadcastExchange #9
+                                                          ReusedExchange [d_date_sk] #5
+                                                      CometBroadcastExchange #8
                                                         CometFilter [cp_catalog_page_sk]
                                                           CometScan parquet spark_catalog.default.catalog_page [cp_catalog_page_sk,cp_catalog_page_id]
                                   WholeStageCodegen (6)
                                     HashAggregate [web_site_id,sum,sum,sum,sum] [sum(UnscaledValue(sales_price)),sum(UnscaledValue(return_amt)),sum(UnscaledValue(profit)),sum(UnscaledValue(net_loss)),channel,id,sales,returns,profit,sum,sum,sum,sum]
                                       InputAdapter
-                                        Exchange [web_site_id] #10
+                                        Exchange [web_site_id] #9
                                           WholeStageCodegen (5)
                                             ColumnarToRow
                                               InputAdapter
@@ -97,125 +94,31 @@
                                                                   ReusedSubquery [d_date_sk] #1
                                                             CometProject [ws_web_site_sk,wr_returned_date_sk,wr_return_amt,wr_net_loss] [wsr_web_site_sk,date_sk,sales_price,profit,return_amt,net_loss]
                                                               CometBroadcastHashJoin [wr_item_sk,wr_order_number,ws_item_sk,ws_order_number]
-                                                                CometBroadcastExchange #11
+                                                                CometBroadcastExchange #10
                                                                   CometScan parquet spark_catalog.default.web_returns [wr_item_sk,wr_order_number,wr_return_amt,wr_net_loss,wr_returned_date_sk]
                                                                     ReusedSubquery [d_date_sk] #1
                                                                 CometProject [ws_item_sk,ws_web_site_sk,ws_order_number]
                                                                   CometFilter [ws_item_sk,ws_order_number,ws_web_site_sk]
                                                                     CometScan parquet spark_catalog.default.web_sales [ws_item_sk,ws_web_site_sk,ws_order_number,ws_sold_date_sk]
-                                                          CometBroadcastExchange #12
-                                                            CometProject [d_date_sk]
-                                                              CometFilter [d_date,d_date_sk]
-                                                                CometScan parquet spark_catalog.default.date_dim [d_date_sk,d_date]
-                                                      CometBroadcastExchange #13
+                                                          ReusedExchange [d_date_sk] #5
+                                                      CometBroadcastExchange #11
                                                         CometFilter [web_site_sk]
                                                           CometScan parquet spark_catalog.default.web_site [web_site_sk,web_site_id]
                   WholeStageCodegen (17)
                     HashAggregate [channel,sum,isEmpty,sum,isEmpty,sum,isEmpty] [sum(sales),sum(returns),sum(profit),id,sum(sales),sum(returns),sum(profit),sum,isEmpty,sum,isEmpty,sum,isEmpty]
                       InputAdapter
-                        Exchange [channel] #14
+                        Exchange [channel] #12
                           WholeStageCodegen (16)
                             HashAggregate [channel,sales,returns,profit] [sum,isEmpty,sum,isEmpty,sum,isEmpty,sum,isEmpty,sum,isEmpty,sum,isEmpty]
                               HashAggregate [channel,id,sum,isEmpty,sum,isEmpty,sum,isEmpty] [sum(sales),sum(returns),sum(profit),sales,returns,profit,sum,isEmpty,sum,isEmpty,sum,isEmpty]
                                 InputAdapter
-<<<<<<< HEAD
-                                  Exchange [channel,id] #15
-                                    WholeStageCodegen (15)
-                                      HashAggregate [channel,id,sales,returns,profit] [sum,isEmpty,sum,isEmpty,sum,isEmpty,sum,isEmpty,sum,isEmpty,sum,isEmpty]
-                                        InputAdapter
-                                          Union
-                                            WholeStageCodegen (10)
-                                              HashAggregate [s_store_id,sum,sum,sum,sum] [sum(UnscaledValue(sales_price)),sum(UnscaledValue(return_amt)),sum(UnscaledValue(profit)),sum(UnscaledValue(net_loss)),channel,id,sales,returns,profit,sum,sum,sum,sum]
-                                                InputAdapter
-                                                  ReusedExchange [s_store_id,sum,sum,sum,sum] #3
-                                            WholeStageCodegen (12)
-                                              HashAggregate [cp_catalog_page_id,sum,sum,sum,sum] [sum(UnscaledValue(sales_price)),sum(UnscaledValue(return_amt)),sum(UnscaledValue(profit)),sum(UnscaledValue(net_loss)),channel,id,sales,returns,profit,sum,sum,sum,sum]
-                                                InputAdapter
-                                                  ReusedExchange [cp_catalog_page_id,sum,sum,sum,sum] #7
-                                            WholeStageCodegen (14)
-                                              HashAggregate [web_site_id,sum,sum,sum,sum] [sum(UnscaledValue(sales_price)),sum(UnscaledValue(return_amt)),sum(UnscaledValue(profit)),sum(UnscaledValue(net_loss)),channel,id,sales,returns,profit,sum,sum,sum,sum]
-                                                InputAdapter
-                                                  Exchange [web_site_id] #16
-                                                    WholeStageCodegen (13)
-                                                      ColumnarToRow
-                                                        InputAdapter
-                                                          CometHashAggregate [web_site_id,sales_price,return_amt,profit,net_loss]
-                                                            CometProject [sales_price,profit,return_amt,net_loss,web_site_id]
-                                                              CometBroadcastHashJoin [wsr_web_site_sk,web_site_sk]
-                                                                CometProject [wsr_web_site_sk,sales_price,profit,return_amt,net_loss]
-                                                                  CometBroadcastHashJoin [date_sk,d_date_sk]
-                                                                    CometUnion
-                                                                      CometProject [ws_web_site_sk,ws_sold_date_sk,ws_ext_sales_price,ws_net_profit] [wsr_web_site_sk,date_sk,sales_price,profit,return_amt,net_loss]
-                                                                        CometFilter [ws_web_site_sk]
-                                                                          CometScan parquet spark_catalog.default.web_sales [ws_web_site_sk,ws_ext_sales_price,ws_net_profit,ws_sold_date_sk]
-                                                                            ReusedSubquery [d_date_sk] #1
-                                                                      CometProject [ws_web_site_sk,wr_returned_date_sk,wr_return_amt,wr_net_loss] [wsr_web_site_sk,date_sk,sales_price,profit,return_amt,net_loss]
-                                                                        CometBroadcastHashJoin [wr_item_sk,wr_order_number,ws_item_sk,ws_order_number]
-                                                                          CometBroadcastExchange #17
-                                                                            CometScan parquet spark_catalog.default.web_returns [wr_item_sk,wr_order_number,wr_return_amt,wr_net_loss,wr_returned_date_sk]
-                                                                              ReusedSubquery [d_date_sk] #1
-                                                                          CometProject [ws_item_sk,ws_web_site_sk,ws_order_number]
-                                                                            CometFilter [ws_item_sk,ws_order_number,ws_web_site_sk]
-                                                                              CometScan parquet spark_catalog.default.web_sales [ws_item_sk,ws_web_site_sk,ws_order_number,ws_sold_date_sk]
-                                                                    ReusedExchange [d_date_sk] #12
-                                                                ReusedExchange [web_site_sk,web_site_id] #13
+                                  ReusedExchange [channel,id,sum,isEmpty,sum,isEmpty,sum,isEmpty] #2
                   WholeStageCodegen (26)
                     HashAggregate [sum,isEmpty,sum,isEmpty,sum,isEmpty] [sum(sales),sum(returns),sum(profit),channel,id,sum(sales),sum(returns),sum(profit),sum,isEmpty,sum,isEmpty,sum,isEmpty]
                       InputAdapter
-                        Exchange #18
+                        Exchange #13
                           WholeStageCodegen (25)
                             HashAggregate [sales,returns,profit] [sum,isEmpty,sum,isEmpty,sum,isEmpty,sum,isEmpty,sum,isEmpty,sum,isEmpty]
                               HashAggregate [channel,id,sum,isEmpty,sum,isEmpty,sum,isEmpty] [sum(sales),sum(returns),sum(profit),sales,returns,profit,sum,isEmpty,sum,isEmpty,sum,isEmpty]
                                 InputAdapter
-                                  Exchange [channel,id] #19
-                                    WholeStageCodegen (24)
-                                      HashAggregate [channel,id,sales,returns,profit] [sum,isEmpty,sum,isEmpty,sum,isEmpty,sum,isEmpty,sum,isEmpty,sum,isEmpty]
-                                        InputAdapter
-                                          Union
-                                            WholeStageCodegen (19)
-                                              HashAggregate [s_store_id,sum,sum,sum,sum] [sum(UnscaledValue(sales_price)),sum(UnscaledValue(return_amt)),sum(UnscaledValue(profit)),sum(UnscaledValue(net_loss)),channel,id,sales,returns,profit,sum,sum,sum,sum]
-                                                InputAdapter
-                                                  ReusedExchange [s_store_id,sum,sum,sum,sum] #3
-                                            WholeStageCodegen (21)
-                                              HashAggregate [cp_catalog_page_id,sum,sum,sum,sum] [sum(UnscaledValue(sales_price)),sum(UnscaledValue(return_amt)),sum(UnscaledValue(profit)),sum(UnscaledValue(net_loss)),channel,id,sales,returns,profit,sum,sum,sum,sum]
-                                                InputAdapter
-                                                  ReusedExchange [cp_catalog_page_id,sum,sum,sum,sum] #7
-                                            WholeStageCodegen (23)
-                                              HashAggregate [web_site_id,sum,sum,sum,sum] [sum(UnscaledValue(sales_price)),sum(UnscaledValue(return_amt)),sum(UnscaledValue(profit)),sum(UnscaledValue(net_loss)),channel,id,sales,returns,profit,sum,sum,sum,sum]
-                                                InputAdapter
-                                                  Exchange [web_site_id] #20
-                                                    WholeStageCodegen (22)
-                                                      ColumnarToRow
-                                                        InputAdapter
-                                                          CometHashAggregate [web_site_id,sales_price,return_amt,profit,net_loss]
-                                                            CometProject [sales_price,profit,return_amt,net_loss,web_site_id]
-                                                              CometBroadcastHashJoin [wsr_web_site_sk,web_site_sk]
-                                                                CometProject [wsr_web_site_sk,sales_price,profit,return_amt,net_loss]
-                                                                  CometBroadcastHashJoin [date_sk,d_date_sk]
-                                                                    CometUnion
-                                                                      CometProject [ws_web_site_sk,ws_sold_date_sk,ws_ext_sales_price,ws_net_profit] [wsr_web_site_sk,date_sk,sales_price,profit,return_amt,net_loss]
-                                                                        CometFilter [ws_web_site_sk]
-                                                                          CometScan parquet spark_catalog.default.web_sales [ws_web_site_sk,ws_ext_sales_price,ws_net_profit,ws_sold_date_sk]
-                                                                            ReusedSubquery [d_date_sk] #1
-                                                                      CometProject [ws_web_site_sk,wr_returned_date_sk,wr_return_amt,wr_net_loss] [wsr_web_site_sk,date_sk,sales_price,profit,return_amt,net_loss]
-                                                                        CometBroadcastHashJoin [wr_item_sk,wr_order_number,ws_item_sk,ws_order_number]
-                                                                          CometBroadcastExchange #21
-                                                                            CometScan parquet spark_catalog.default.web_returns [wr_item_sk,wr_order_number,wr_return_amt,wr_net_loss,wr_returned_date_sk]
-                                                                              ReusedSubquery [d_date_sk] #1
-                                                                          CometProject [ws_item_sk,ws_web_site_sk,ws_order_number]
-                                                                            CometFilter [ws_item_sk,ws_order_number,ws_web_site_sk]
-                                                                              CometScan parquet spark_catalog.default.web_sales [ws_item_sk,ws_web_site_sk,ws_order_number,ws_sold_date_sk]
-                                                                    ReusedExchange [d_date_sk] #12
-                                                                ReusedExchange [web_site_sk,web_site_id] #13
-=======
-                                  ReusedExchange [channel,id,sum,isEmpty,sum,isEmpty,sum,isEmpty] #2
-                  WholeStageCodegen (44)
-                    HashAggregate [sum,isEmpty,sum,isEmpty,sum,isEmpty] [sum(sales),sum(returns),sum(profit),channel,id,sum(sales),sum(returns),sum(profit),sum,isEmpty,sum,isEmpty,sum,isEmpty]
-                      InputAdapter
-                        Exchange #12
-                          WholeStageCodegen (43)
-                            HashAggregate [sales,returns,profit] [sum,isEmpty,sum,isEmpty,sum,isEmpty,sum,isEmpty,sum,isEmpty,sum,isEmpty]
-                              HashAggregate [channel,id,sum,isEmpty,sum,isEmpty,sum,isEmpty] [sum(sales),sum(returns),sum(profit),sales,returns,profit,sum,isEmpty,sum,isEmpty,sum,isEmpty]
-                                InputAdapter
-                                  ReusedExchange [channel,id,sum,isEmpty,sum,isEmpty,sum,isEmpty] #2
->>>>>>> b4c2dc23
+                                  ReusedExchange [channel,id,sum,isEmpty,sum,isEmpty,sum,isEmpty] #2